using System;
using System.Buffers;
using System.Collections;
using Echo.Core.Values;

namespace Echo.Concrete.Values.ValueType
{
    /// <summary>
    /// Represents a (partially) known fixed size integer value. 
    /// </summary>
    public class IntegerNValue : IntegerValue
    {
        /// <summary>
        /// Creates a new zero integer.
        /// </summary>
        /// <param name="byteCount">The number of bytes to use for encoding this integer.</param>
        public IntegerNValue(int byteCount)
        {
            _bits = ArrayPool<byte>.Shared.Rent(byteCount);
            _mask = ArrayPool<byte>.Shared.Rent(byteCount);
            _mask.AsSpan().Fill(0xFF);

            Size = byteCount;
        }
        
        /// <summary>
        /// Creates a fully known new integer from a bit array.
        /// </summary>
        /// <param name="bits">The raw bits of the integer.</param>
        public IntegerNValue(Span<byte> bits)
        {
            _bits = ArrayPool<byte>.Shared.Rent(bits.Length);
            bits.CopyTo(_bits);

            _mask = ArrayPool<byte>.Shared.Rent(bits.Length);
            _mask.AsSpan().Fill(0xFF);

            Size = bits.Length;
        }

        /// <summary>
        /// Creates a partially known new integer from a bit array and a known bit mask.
        /// </summary>
        /// <param name="bits">The raw bits of the integer.</param>
        /// <param name="knownMask">The known bit mask.</param>
        public IntegerNValue(Span<byte> bits, Span<byte> knownMask)
        {
            if (bits.Length != knownMask.Length)
                throw new ArgumentException("Known bit mask does not have the same bit-length as the raw value.");

            _bits = ArrayPool<byte>.Shared.Rent(bits.Length);
            bits.CopyTo(_bits);

            _mask = ArrayPool<byte>.Shared.Rent(knownMask.Length);
            knownMask.CopyTo(_mask);

            Size = bits.Length;
        }    
        
        /// <summary>
        /// Parses a (partially) known bit string into an integer.
        /// </summary>
        /// <param name="bitString">The bit string to parse.</param>
        public IntegerNValue(string bitString)
        {
            _bits = ArrayPool<byte>.Shared.Rent(bitString.Length / 8);
            _mask = ArrayPool<byte>.Shared.Rent(bitString.Length / 8);

            Size = bitString.Length / 8;
            SetBits(bitString);
        }

        /// <summary>
        /// Returns the rented array to <see cref="ArrayPool{T}"/>
        /// </summary>
        ~IntegerNValue()
        {
            if (_bits is {})
            {
                ArrayPool<byte>.Shared.Return(_bits, true);
            }

            if (_mask is {})
            {
                ArrayPool<byte>.Shared.Return(_mask, true);
            }
        }

        /// <inheritdoc />
        public override bool IsKnown
        {
            get
            {
                for (var i = 0; i < Size; i++)
                {
                    if (_mask[i] != 0xFF)
                    {
                        return false;
                    }
                }

                return true;
            }
        }

        /// <inheritdoc />
        public override int Size
        {
            get;
        }

        private readonly byte[] _bits;

        private readonly byte[] _mask;

        /// <inheritdoc />
        public override IValue Copy() => new IntegerNValue(_bits.AsSpan(0, Size), _mask.AsSpan(0, Size));

        /// <inheritdoc />
        public override bool? GetBit(int index)
        {
            var bits = new BitField(_bits.AsSpan(0, Size));
            var mask = new BitField(_mask.AsSpan(0, Size));
            
            return !mask[index] ? (bool?) null : bits[index];
        }

        /// <inheritdoc />
        public override void SetBit(int index, bool? value)
        {
            var bits = new BitField(_bits.AsSpan(0, Size));
            var mask = new BitField(_mask.AsSpan(0, Size));
            
            mask[index] = value.HasValue;
            bits[index] = !value.HasValue || value.Value;
        }

        /// <param name="buffer"></param>
        /// <inheritdoc />
        public override void GetBits(Span<byte> buffer) => _bits.AsSpan(0, Size).CopyTo(buffer);

        /// <param name="buffer"></param>
        /// <inheritdoc />
        public override void GetMask(Span<byte> buffer) => _mask.AsSpan(0, Size).CopyTo(buffer);

        /// <inheritdoc />
        public override void SetBits(Span<byte> bits, Span<byte> mask)
        {
            if (bits.Length != Size)
                throw new ArgumentException("New bit value does not have the same bit-length as the original value.");
            if (mask.Length != Size)
                throw new ArgumentException("Known bit mask does not have the same bit-length as the raw value.");
            
<<<<<<< HEAD
            bits.CopyTo(_bits);
            mask.CopyTo(_mask);
=======
            Bits = (BitArray) bits.Clone();
            Mask = (BitArray) mask.Clone();
        }      
        
        /// <inheritdoc />
        public override void MarkFullyUnknown()
        {
            Mask.SetAll(false);
>>>>>>> 88740e60
        }

    }
}<|MERGE_RESOLUTION|>--- conflicted
+++ resolved
@@ -151,10 +151,8 @@
             if (mask.Length != Size)
                 throw new ArgumentException("Known bit mask does not have the same bit-length as the raw value.");
             
-<<<<<<< HEAD
             bits.CopyTo(_bits);
             mask.CopyTo(_mask);
-=======
             Bits = (BitArray) bits.Clone();
             Mask = (BitArray) mask.Clone();
         }      
@@ -163,7 +161,6 @@
         public override void MarkFullyUnknown()
         {
             Mask.SetAll(false);
->>>>>>> 88740e60
         }
 
     }
